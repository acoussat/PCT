#include "pctpairprotonsLomaLinda_ggo.h"

#include <iomanip>
#include <random>

#include <rtkGgoFunctions.h>
#include <itkImage.h>
#include <itkImageIterator.h>
#include <itkImageFileWriter.h>
#include <itksys/SystemTools.hxx>

// Root includes
#include <TChain.h>
#include <TROOT.h>
#include <TVector3.h>

#define MAX_RUNS 4096

struct ParticleData
  {
  float wepl;
  itk::Vector<float,3> position0;
  itk::Vector<float,3> position1;
  itk::Vector<float,3> position2;
  itk::Vector<float,3> position3;
  };


struct ParticleDataFinal
  {
  float wepl;
  itk::Vector<float,3> position;
  itk::Vector<float,3> direction;
  float time;
  };

struct ParticleInfo
  {
  int runID;
  };


bool SetTreeBranch(TChain *tree, std::string branchName, void *add, bool mandatory=true)
{
  unsigned int found = 0;
  tree->SetBranchStatus(branchName.c_str(), 1, &found);
  if(!found)
    {
    if(mandatory)
      {
      std::cerr <<  "Could not load branch "
               << branchName << std::endl;
      exit(EXIT_FAILURE);
      }
    }
  else
    tree->SetBranchAddress(branchName.c_str(), add);
  return found;
}

void BranchParticleToPhaseSpace(struct ParticleInfo &piInput, struct ParticleData &pdInput, TChain *tree)
{
  std::cout << "In BranchParticleToPhaseSpace" << std::endl;  	
  tree->GetListOfBranches(); // force reading of chain
  SetTreeBranch(tree, "projection_angle", &piInput.runID);;
  SetTreeBranch(tree, "calculated_WEPL", &pdInput.wepl);


  // WARNING: X and Z are purposely swap...
  SetTreeBranch(tree, "v_hit0",  pdInput.position0.GetDataPointer()+1);
  SetTreeBranch(tree, "t_hit0",  pdInput.position0.GetDataPointer());
  SetTreeBranch(tree, "u_hit0",  pdInput.position0.GetDataPointer()+2);
  SetTreeBranch(tree, "v_hit1",  pdInput.position1.GetDataPointer()+1);
  SetTreeBranch(tree, "t_hit1",  pdInput.position1.GetDataPointer());
  SetTreeBranch(tree, "u_hit1",  pdInput.position1.GetDataPointer()+2);
  SetTreeBranch(tree, "v_hit2",  pdInput.position2.GetDataPointer()+1);
  SetTreeBranch(tree, "t_hit2",  pdInput.position2.GetDataPointer());
  SetTreeBranch(tree, "u_hit2",  pdInput.position2.GetDataPointer()+2);
  SetTreeBranch(tree, "v_hit3",  pdInput.position3.GetDataPointer()+1);
  SetTreeBranch(tree, "t_hit3",  pdInput.position3.GetDataPointer());
  SetTreeBranch(tree, "u_hit3",  pdInput.position3.GetDataPointer()+2);

}


void WritePairs(const std::vector< std::pair<ParticleDataFinal,ParticleDataFinal> > &pairs, std::string fileName)
{
  itk::ImageRegion<2> region;
  itk::ImageRegion<2>::SizeType size;
  size[0] = 5;
  size[1] = pairs.size();
  region.SetSize(size);

  typedef itk::Vector<float,3> PixelType;
  typedef itk::Image<PixelType,2> ImageType;
  ImageType::Pointer img = ImageType::New();
  img->SetRegions(region);
  img->Allocate();

  itk::ImageRegionIterator<ImageType> it(img, region);
  PixelType eet;
  for(size_t i=0; i<pairs.size(); i++)
    {
    eet[0] = pairs[i].first.wepl;
    eet[1] = pairs[i].second.wepl;
    eet[2] = pairs[i].second.time - pairs[i].first.time;

    it.Set( pairs[i].first.position );
    ++it;
    it.Set( pairs[i].second.position );
    ++it;
    it.Set( pairs[i].first.direction );
    ++it;
    it.Set( pairs[i].second.direction );
    ++it;
    it.Set( eet );
    ++it;
    }

  // Write
  typedef itk::ImageFileWriter<  ImageType > WriterType;
  WriterType::Pointer writer = WriterType::New();
  writer->SetFileName( fileName );
  writer->SetInput( img );
  TRY_AND_EXIT_ON_ITK_EXCEPTION( writer->Update() );
}

int main(int argc, char * argv[])
{
  GGO(pctpairprotonsLomaLinda, args_info); //RTK macro parsing options from .ggo file (rtkMacro.h)

  // Create root trees
  TChain *treeIn = new TChain("recoENTRY");
  treeIn->AddFile(args_info.input_arg);
  std::cout << "Reading in file:" << args_info.input_arg << std::endl;
  if(args_info.fmpct_flag) std::cout << "In fmpct mode with ROI radius = " << args_info.roiR_arg << " mm" << std::endl;

  // Branch particles
  struct ParticleInfo pi;
  struct ParticleData pd;
  struct ParticleDataFinal pdIn;
  struct ParticleDataFinal pdOut;

  BranchParticleToPhaseSpace(pi, pd, treeIn);

  // Init
  std::vector< std::vector< std::pair<ParticleDataFinal, ParticleDataFinal> > > pairs(MAX_RUNS);
  size_t nparticulesIn = treeIn->GetEntries();
  std::cout << "Number of entries = " << nparticulesIn << std::endl;
  size_t iIn=0;
<<<<<<< HEAD
  size_t counterPairs=0;
  int prevEventIDIn = -1;
=======

>>>>>>> 7d2e8ca2
  std::cout << iIn << " particles of input phase space processed ("
            << 100*iIn/nparticulesIn << "%)" << std::flush;
  // Go over root files
  while(iIn<nparticulesIn)
    {
    if(iIn%10000==0)
      std::cout << '\r'
                << iIn << " particles of input phase space processed ("
                << 100*iIn/nparticulesIn << "%)"
                << std::flush;

    treeIn->GetEntry(iIn);

#if 0
	std::cout << "Input Entry = " << iIn << " with data : "
	<< pd.position0[0] << "	" << pd.position0[1] << "	" << pd.position0[2] << "	"
	<< pd.position1[0] << "	" << pd.position1[1] << "	" << pd.position1[2] << "	"
	<< pd.position2[0] << "	" << pd.position2[1] << "	" << pd.position2[2] << "	" 	
	<< pd.position3[0] << "	" << pd.position3[1] << "	" << pd.position3[2] << "	"	
	<< "	" << pd.wepl << std::endl;
#endif	


// Part for proton track segment - corcular ROI intersection
// http://mathworld.wolfram.com/Circle-LineIntersection.html
	bool interceptionFlag = true;
	if(args_info.fmpct_flag){
		double radius = args_info.roiR_arg; // ROI radius in mm
		double dx = pd.position2[2]-pd.position1[2];
		double dy = pd.position2[0]-pd.position1[0];
		double dr_sq = (dx*dx) + (dy*dy);
		double D = (pd.position1[2]*pd.position2[0]) - (pd.position2[2]*pd.position1[0]);
		double Delta = (radius*radius*dr_sq) - (D*D);
		double randomNumber = ((double) rand() / (RAND_MAX));
		//std::cout << "RAND_MAX = " << RAND_MAX << std::endl;
		//std::cout << "randomNumber = " << randomNumber << std::endl;
// no interception, then discard proton with randomNumber > modF_arg 
		if (Delta<0) {
			if (randomNumber>args_info.modF_arg) interceptionFlag = false;
		}
		//std::cout << "Delta, randomNumber, interceptionFlag = " << Delta << "	" << randomNumber << "	" << interceptionFlag <<std::endl;
	}


// Convert info from ParticleData to info for ParticleDataFinal
// The inner tracker planes are used
	pdIn.position = pd.position1;
	pdOut.position = pd.position2;
	pdIn.direction = pd.position1 - pd.position0;
	pdIn.direction /= pdIn.direction.GetNorm();
	pdOut.direction = pd.position3 - pd.position2;
	pdOut.direction /= pdOut.direction.GetNorm();
	pdIn.wepl = 0.;
	pdOut.wepl = pd.wepl;
	pdIn.time = 0.;
	pdOut.time = 0.;



#if 0
	std::cout << "Output Entry = " << iIn << " with data : "
	<< pdIn.position[0] << "	" << pdIn.position[1] << "	" << pdIn.position[2] << "	"
	<< pdOut.position[0] << "	" << pdOut.position[1] << "	" << pdOut.position[2] << "	"
	<< pdIn.direction[0] << "	" << pdIn.direction[1] << "	" << pdIn.direction[2] << "	" 	
	<< pdOut.direction[0] << "	" << pdOut.direction[1] << "	" << pdOut.direction[2] << "	"	
	<< "	" << pdIn.wepl << "	" << pdOut.wepl << std::endl; 	
#endif
    if( pdOut.wepl>=-4. /*&& pdOut.wepl<=300.*/ && interceptionFlag)
      {
      pairs[args_info.runID_arg].push_back( std::pair<ParticleDataFinal,ParticleDataFinal>(pdIn, pdOut) );
/*      	std::cout << "Test = " << iIn << " with data : "
	<< pdIn.position[0] << "	" << pdIn.position[1] << "	" << pdIn.position[2] << "	"
	<< pdOut.position[0] << "	" << pdOut.position[1] << "	" << pdOut.position[2] << "	"
	<< pdIn.direction[0] << "	" << pdIn.direction[1] << "	" << pdIn.direction[2] << "	" 	
	<< pdOut.direction[0] << "	" << pdOut.direction[1] << "	" << pdOut.direction[2] << "	"	
	<< "	" << pdIn.wepl << "	" << pdOut.wepl << std::endl; */
      /*if (pdIn.position[0]>-45. && pdIn.position[0]<-10. && pdIn.position[1]>-20. && pdIn.position[1]<30.)*/ counterPairs++;
      }

	iIn++;
    }


  std::cout << "\r"
            << nparticulesIn << " particles of input phase space processed ("
            << 100 << "%)"
            << std::endl
            << "Writing..."
            << std::endl;
  std::cout << "number of accepted pairs = " << counterPairs << std::endl;

  for(unsigned int i=0; i<MAX_RUNS; i++)
    {
    if(pairs[i].size())
      {
      std::ostringstream os;
      os << itksys::SystemTools::GetFilenameWithoutLastExtension(args_info.output_arg)
         << std::setw(4) << std::setfill ('0') << i
         << itksys::SystemTools::GetFilenameLastExtension(args_info.output_arg);
      std::cout << "Writing into file:" << os.str() << std::endl;
      WritePairs(pairs[i], os.str());
      }
    }


  return EXIT_SUCCESS;
}<|MERGE_RESOLUTION|>--- conflicted
+++ resolved
@@ -148,12 +148,8 @@
   size_t nparticulesIn = treeIn->GetEntries();
   std::cout << "Number of entries = " << nparticulesIn << std::endl;
   size_t iIn=0;
-<<<<<<< HEAD
   size_t counterPairs=0;
-  int prevEventIDIn = -1;
-=======
-
->>>>>>> 7d2e8ca2
+
   std::cout << iIn << " particles of input phase space processed ("
             << 100*iIn/nparticulesIn << "%)" << std::flush;
   // Go over root files
