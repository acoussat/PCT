--- conflicted
+++ resolved
@@ -17,10 +17,7 @@
   m_Counts.resize( this->GetNumberOfThreads() );
   if(m_QuadricOut.GetPointer()==NULL)
     m_QuadricOut = m_QuadricIn;
-<<<<<<< HEAD
   m_ConvFunc = new Functor::IntegratedBetheBlochProtonStoppingPowerInverse<float, double>(m_IonizationPotential, 600.*CLHEP::MeV, 0.1*CLHEP::keV);
-=======
-  m_ConvFunc = new Functor::IntegratedBetheBlochProtonStoppingPowerInverse<float, double>(m_IonizationPotential, 600*CLHEP::MeV, 0.1*CLHEP::keV);
 
   // Read pairs
   typedef itk::ImageFileReader< ProtonPairsImageType > ReaderType;
@@ -28,7 +25,6 @@
   reader->SetFileName( m_ProtonPairsFileName );
   reader->Update();
   m_ProtonPairs = reader->GetOutput();
->>>>>>> 5f3f12e4
 }
 
 template <class TInputImage, class TOutputImage>
@@ -119,12 +115,8 @@
     quadricOut->SetJ(m_QuadricOut->GetJ());
     }
 
-<<<<<<< HEAD
   // Create zmm and magnitude lut (look up table)
-=======
-  // Create zmm and magnitude lut
   itk::ImageRegionIterator<ProtonPairsImageType> it(m_ProtonPairs, region);
->>>>>>> 5f3f12e4
   std::vector<double> zmm(imgSize[2]);
   std::vector<double> zmag(imgSize[2]);
   ++it;
